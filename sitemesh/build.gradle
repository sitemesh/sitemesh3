--- conflicted
+++ resolved
@@ -1,8 +1,3 @@
-<<<<<<< HEAD
-apply plugin: 'java'
-
-=======
->>>>>>> 38ddb8e2
 configurations {
     lexer
 }
@@ -12,27 +7,12 @@
 description = 'SiteMesh library'
 
 dependencies {
-    testCompile group: 'junit', name: 'junit', version:'4.5'
-    testCompile group: 'org.mortbay.jetty', name: 'jetty', version:'6.1.14'
-    testCompile group: 'org.mortbay.jetty', name: 'jetty-util', version:'6.1.14'
-    testCompile group: 'org.apache.ant', name: 'ant-testutil', version:'1.7.1'
-
-<<<<<<< HEAD
-    provided 'jakarta.servlet:jakarta.servlet-api:6.0.0'
-    provided 'org.apache.ant:ant:1.7.1'
-=======
-    compileOnly 'javax.servlet:javax.servlet-api:3.0.1'
+    compileOnly 'jakarta.servlet:jakarta.servlet-api:6.0.0'
     compileOnly 'org.apache.ant:ant:1.7.1'
->>>>>>> 38ddb8e2
-    
     lexer 'de.jflex:jflex:1.4.3'
 }
 
 task generateLexer {
     ant.taskdef classname: 'JFlex.anttask.JFlexTask', name: 'jflex', classpath: configurations.lexer.asPath
     ant.jflex(file: "src/main/java/org/sitemesh/tagprocessor/lexer.flex", destdir: "build/generated-sources/jflex")// "src/main/java/")
-}
-
-test {
-     exclude '**/**$**'   
 }